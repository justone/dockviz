Follow [@dockviz](https://twitter.com/dockviz) for updates.

# dockviz: Visualizing Docker Data

This command takes Docker image and container information and presents in
different ways, to help you understand what's going on inside the system.

# Quick Start

1. Install dockviz.  Either:
  * Download the [latest release](https://github.com/justone/dockviz/releases).
  * Set up an alias to run it from the (5.8 MB) docker image:

<<<<<<< HEAD
  ```
  # if docker client using local unix socket
  alias dockviz="docker run -it --rm -v /var/run/docker.sock:/var/run/docker.sock nate/dockviz"

  # if docker client using tcp
  alias dockviz="docker run -it --rm -e DOCKER_HOST='tcp://127.0.0.1:2375' nate/dockviz"

  ```
=======
```
alias dockviz="docker run -it --rm -v /var/run/docker.sock:/var/run/docker.sock nate/dockviz"
```
>>>>>>> b84946b8
2. Visualize images by running `dockviz images -t`, which has similar output to `docker images -t`.
  * Image can be visualized as [Graphviz](http://www.graphviz.org), or as a tree or short summary in the terminal.  Only Graphviz output has been implemented for containers.
  * If you would like to visualize outside the container you will have to install [Graphviz](http://www.graphviz.org) first.

```
apt-get update && apt-get install graphviz
```

or

```
brew update && brew install graphviz
```

# Output Examples

## Containers

Currently, containers are visualized with labelled lines for links.  Containers that aren't running are greyed out.

```
# show all containers
$ dockviz containers -d | dot -Tpng -o containers.png

# only show running containers
$ dockviz containers -d -r | dot -Tpng -o containers.png
```

![](sample/containers.png "Container")

## Images

Image info is visualized with lines indicating parent images:

```
$ dockviz images -d | dot -Tpng -o images.png
```

![](sample/images.png "Image")

```
$ dockviz images -d -l | dot -Tpng -o images.png
OR
$ dockviz images --dot --only-labelled | dot -Tpng -o images.png
```

![](sample/images_only_labelled.png "Image")

Or in short form:

```
$ dockviz images -s
nate/mongodb: latest
redis: latest
ubuntu: 12.04, precise, 12.10, quantal, 13.04, raring
```

Or as a tree in the terminal:

```
$ dockviz images -t
└─511136ea3c5a Virtual Size: 0.0 B
  ├─f10ebce2c0e1 Virtual Size: 103.7 MB
  │ └─82cdea7ab5b5 Virtual Size: 103.9 MB
  │   └─5dbd9cb5a02f Virtual Size: 103.9 MB
  │     └─74fe38d11401 Virtual Size: 209.6 MB Tags: ubuntu:12.04, ubuntu:precise
  ├─ef519c9ee91a Virtual Size: 100.9 MB
  │ └─07302703becc Virtual Size: 101.2 MB
  │   └─cf8dc907452c Virtual Size: 101.2 MB
  │     └─a7cf8ae4e998 Virtual Size: 171.3 MB Tags: ubuntu:12.10, ubuntu:quantal
  │       │─e18d8001204e Virtual Size: 171.3 MB
  │       │ └─d0525208a46c Virtual Size: 171.3 MB
  │       │   └─59dac4bae93b Virtual Size: 242.5 MB
  │       │     └─89541b3b35f2 Virtual Size: 511.8 MB
  │       │       └─7dac4e98548e Virtual Size: 511.8 MB
  │       │         └─341d0cc3fac8 Virtual Size: 511.8 MB
  │       │           └─2f96171d2098 Virtual Size: 511.8 MB
  │       │             └─67b8b7262a67 Virtual Size: 513.7 MB
  │       │               └─0fe9a2bc50fe Virtual Size: 513.7 MB
  │       │                 └─8c32832f07ba Virtual Size: 513.7 MB
  │       │                   └─cc4e1358bc80 Virtual Size: 513.7 MB
  │       │                     └─5c0d04fba9df Virtual Size: 513.7 MB Tags: nate/mongodb:latest
  │       └─398d592f2009 Virtual Size: 242.2 MB
  │         └─0cd8e7f50270 Virtual Size: 243.6 MB
  │           └─594b6f8e6f92 Virtual Size: 243.6 MB
  │             └─f832a63e87a4 Virtual Size: 243.6 MB Tags: redis:latest
  └─02dae1c13f51 Virtual Size: 98.3 MB
    └─e7206bfc66aa Virtual Size: 98.5 MB
      └─cb12405ee8fa Virtual Size: 98.5 MB
        └─316b678ddf48 Virtual Size: 169.4 MB Tags: ubuntu:13.04, ubuntu:raring
```

Only showing labelled images:

```
$ dockviz images -t -l
└─511136ea3c5a Virtual Size: 0.0 B
  ├─f10ebce2c0e1 Virtual Size: 103.7 MB
  │ └─74fe38d11401 Virtual Size: 209.6 MB Tags: ubuntu:12.04, ubuntu:precise
  ├─ef519c9ee91a Virtual Size: 100.9 MB
  │ └─a7cf8ae4e998 Virtual Size: 171.3 MB Tags: ubuntu:12.10, ubuntu:quantal
  │   ├─5c0d04fba9df Virtual Size: 513.7 MB Tags: nate/mongodb:latest
  │   └─f832a63e87a4 Virtual Size: 243.6 MB Tags: redis:latest
  └─02dae1c13f51 Virtual Size: 98.3 MB
    └─316b678ddf48 Virtual Size: 169.4 MB Tags: ubuntu:13.04, ubuntu:raring
```

Showing incremental size rather than cumulative:

```
$ dockviz images -t -i
└─511136ea3c5a Virtual Size: 0.0 B
  ├─f10ebce2c0e1 Virtual Size: 103.7 MB
  │ └─82cdea7ab5b5 Virtual Size: 255.5 KB
  │   └─5dbd9cb5a02f Virtual Size: 1.9 KB
  │     └─74fe38d11401 Virtual Size: 105.7 MB Tags: ubuntu:12.04, ubuntu:precise
  ├─ef519c9ee91a Virtual Size: 100.9 MB
  │ └─07302703becc Virtual Size: 251.0 KB
  │   └─cf8dc907452c Virtual Size: 1.9 KB
  │     └─a7cf8ae4e998 Virtual Size: 70.1 MB Tags: ubuntu:12.10, ubuntu:quantal
  │       ├─e18d8001204e Virtual Size: 29.4 KB
  │       │ └─d0525208a46c Virtual Size: 71.0 B
  │       │   └─59dac4bae93b Virtual Size: 71.2 MB
  │       │     └─89541b3b35f2 Virtual Size: 269.3 MB
  │       │       └─7dac4e98548e Virtual Size: 0.0 B
  │       │         └─341d0cc3fac8 Virtual Size: 0.0 B
  │       │           └─2f96171d2098 Virtual Size: 0.0 B
  │       │             └─67b8b7262a67 Virtual Size: 1.9 MB
  │       │               └─0fe9a2bc50fe Virtual Size: 656.0 B
  │       │                 └─8c32832f07ba Virtual Size: 383.0 B
  │       │                   └─cc4e1358bc80 Virtual Size: 0.0 B
  │       │                     └─5c0d04fba9df Virtual Size: 0.0 B Tags: nate/mongodb:latest
  │       └─398d592f2009 Virtual Size: 70.9 MB
  │         └─0cd8e7f50270 Virtual Size: 1.4 MB
  │           └─594b6f8e6f92 Virtual Size: 0.0 B
  │             └─f832a63e87a4 Virtual Size: 0.0 B Tags: redis:latest
  └─02dae1c13f51 Virtual Size: 98.3 MB
    └─e7206bfc66aa Virtual Size: 190.0 KB
      └─cb12405ee8fa Virtual Size: 1.9 KB
        └─316b678ddf48 Virtual Size: 70.8 MB Tags: ubuntu:13.04, ubuntu:raring
```

Showing non-human numbers, for precision:

```
$ dockviz images -t -i -c
└─511136ea3c5a Size: 0
  ├─f10ebce2c0e1 Size: 103675325
  │ └─82cdea7ab5b5 Size: 255455
  │   └─5dbd9cb5a02f Size: 1919
  │     └─74fe38d11401 Size: 105667193 Tags: ubuntu:12.04, ubuntu:precise
  ├─ef519c9ee91a Size: 100930679
  │ └─07302703becc Size: 250998
  │   └─cf8dc907452c Size: 1919
  │     └─a7cf8ae4e998 Size: 70094270 Tags: ubuntu:12.10, ubuntu:quantal
  │       ├─e18d8001204e Size: 29352
  │       │ └─d0525208a46c Size: 71
  │       │   └─59dac4bae93b Size: 71150930
  │       │     └─89541b3b35f2 Size: 269335966
  │       │       └─7dac4e98548e Size: 0
  │       │         └─341d0cc3fac8 Size: 0
  │       │           └─2f96171d2098 Size: 0
  │       │             └─67b8b7262a67 Size: 1866379
  │       │               └─0fe9a2bc50fe Size: 656
  │       │                 └─8c32832f07ba Size: 383
  │       │                   └─cc4e1358bc80 Size: 0
  │       │                     └─5c0d04fba9df Size: 0 Tags: nate/mongodb:latest
  │       └─398d592f2009 Size: 70917743
  │         └─0cd8e7f50270 Size: 1418392
  │           └─594b6f8e6f92 Size: 0
  │             └─f832a63e87a4 Size: 0 Tags: redis:latest
  └─02dae1c13f51 Size: 98348330
    └─e7206bfc66aa Size: 190007
      └─cb12405ee8fa Size: 1903
        └─316b678ddf48 Size: 70822908 Tags: ubuntu:13.04, ubuntu:raring
```

It is also possible to show the image's CreatedBy field, for help identifying
image layers when they show up with "<missing>" image Ids.

# Running

Dockviz supports connecting to the Docker daemon directly.  It defaults to `unix:///var/run/docker.sock`, but respects the following as well:

* The `DOCKER_HOST`, `DOCKER_CERT_PATH`, and `DOCKER_TLS_VERIFY` environment variables, as set up by [boot2docker](http://boot2docker.io/) or [docker-machine](https://docs.docker.com/machine/).

* Command line arguments (e.g. `--tlscacert`), like those that Docker itself supports.

Dockviz also supports receiving Docker image or container json data on standard input.

```
$ curl -s http://localhost:4243/images/json?all=1 | dockviz --stdin images --tree
$ curl -s http://localhost:4243/containers/json?all=1 | dockviz --stdin containers --dot | dot -Tpng -o containers.png
$ echo -e "GET /images/json?all=1 HTTP/1.0\r\n" | nc -U /var/run/docker.sock | sed '1,/^[[:space:]]*$/d' | dockviz --stdin images --tree
$ echo -e "GET /containers/json?all=1 HTTP/1.0\r\n" | nc -U /var/run/docker.sock | sed '1,/^[[:space:]]*$/d' | dockviz --stdin containers --dot | dot -Tpng -o containers.png
$ echo -e "GET /images/json?all=1 HTTP/1.0\r\n" | nc -U /var/run/docker.sock | sed '1,/^[[:space:]]*$/d' | docker run -i nate/dockviz --stdin images --tree
$ echo -e "GET /containers/json?all=1 HTTP/1.0\r\n" | nc -U /var/run/docker.sock | sed '1,/^[[:space:]]*$/d' | docker run -i nate/dockviz --stdin containers --dot | dot -Tpng -o containers.png
```

Note: GNU netcat doesn't support `-U` (UNIX socket) flag, so OpenBSD variant can be used.

# Binaries

See the [releases](https://github.com/justone/dockviz/releases) area for binaries.

# Build

```bash
# install graphviz in host environment for rendering (Debian example)
sudo apt-get install git graphviz -y

# pull latest code
cd $GOPATH
git clone https://github.com/nate/dockviz.git

# force static compilation for go language
export CGO_ENABLED=0

# build go program
cd dockviz
go get
go build -a

# build docker image
docker build --no-cache=true -t "nate/dockviz:1.0" -t "nate/dockviz:latest" .

# push to docker hub
docker login --username=mygituser --password=xxxxxxx
docker push nate/dockviz

```



<|MERGE_RESOLUTION|>--- conflicted
+++ resolved
@@ -11,20 +11,15 @@
   * Download the [latest release](https://github.com/justone/dockviz/releases).
   * Set up an alias to run it from the (5.8 MB) docker image:
 
-<<<<<<< HEAD
-  ```
-  # if docker client using local unix socket
-  alias dockviz="docker run -it --rm -v /var/run/docker.sock:/var/run/docker.sock nate/dockviz"
-
-  # if docker client using tcp
-  alias dockviz="docker run -it --rm -e DOCKER_HOST='tcp://127.0.0.1:2375' nate/dockviz"
-
-  ```
-=======
-```
+```
+# if docker client using local unix socket
 alias dockviz="docker run -it --rm -v /var/run/docker.sock:/var/run/docker.sock nate/dockviz"
-```
->>>>>>> b84946b8
+
+# if docker client using tcp
+alias dockviz="docker run -it --rm -e DOCKER_HOST='tcp://127.0.0.1:2375' nate/dockviz"
+
+```
+
 2. Visualize images by running `dockviz images -t`, which has similar output to `docker images -t`.
   * Image can be visualized as [Graphviz](http://www.graphviz.org), or as a tree or short summary in the terminal.  Only Graphviz output has been implemented for containers.
   * If you would like to visualize outside the container you will have to install [Graphviz](http://www.graphviz.org) first.
